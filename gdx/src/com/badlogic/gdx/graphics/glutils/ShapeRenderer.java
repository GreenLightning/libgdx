/*******************************************************************************
 * Copyright 2011 See AUTHORS file.
 * 
 * Licensed under the Apache License, Version 2.0 (the "License");
 * you may not use this file except in compliance with the License.
 * You may obtain a copy of the License at
 * 
 *   http://www.apache.org/licenses/LICENSE-2.0
 * 
 * Unless required by applicable law or agreed to in writing, software
 * distributed under the License is distributed on an "AS IS" BASIS,
 * WITHOUT WARRANTIES OR CONDITIONS OF ANY KIND, either express or implied.
 * See the License for the specific language governing permissions and
 * limitations under the License.
 ******************************************************************************/

package com.badlogic.gdx.graphics.glutils;

import com.badlogic.gdx.Gdx;
import com.badlogic.gdx.graphics.Camera;
import com.badlogic.gdx.graphics.Color;
import com.badlogic.gdx.graphics.GL10;
import com.badlogic.gdx.graphics.glutils.ShapeRenderer.ShapeType;
import com.badlogic.gdx.math.MathUtils;
import com.badlogic.gdx.math.Matrix4;
import com.badlogic.gdx.utils.GdxRuntimeException;

/** Renders points, lines, rectangles, filled rectangles and boxes.</p>
 * 
 * This class works with OpenGL ES 1.x and 2.0. In its base configuration a 2D orthographic projection with the origin in the
 * lower left corner is used. Units are given in screen pixels.</p>
 * 
 * To change the projection properties use the {@link #setProjectionMatrix(Matrix4)} method. Usually the {@link Camera#combined}
 * matrix is set via this method. If the screen orientation or resolution changes, the projection matrix might have to be adapted
 * as well.</p>
 * 
 * Shapes are rendered in batches to increase performance. The standard use-pattern looks as follows:
 * 
 * <pre>
 * {@code
 * camera.update();
 * shapeRenderer.setProjectionMatrix(camera.combined);
 * 
 * shapeRenderer.begin(ShapeType.Line);
 * shapeRenderer.color(1, 1, 0, 1);
 * shapeRenderer.line(x, y, x2, y2);
 * shapeRenderer.rect(x, y, width, height);
 * shapeRenderer.circle(x, y, radius);
 * shapeRenderer.end();
 * 
 * shapeRenderer.begin(ShapeType.Filled);
 * shapeRenderer.color(0, 1, 0, 1);
 * shapeRenderer.rect(x, y, width, height);
 * shapeRenderer.circle(x, y, radius);
 * shapeRenderer.end();
 * }
 * </pre>
 * 
 * The class has a second matrix called the transformation matrix which is used to rotate, scale and translate shapes in a more
 * flexible manner. This mechanism works much like matrix operations in OpenGL ES 1.x. The following example shows how to rotate a
 * rectangle around its center using the z-axis as the rotation axis and placing it's center at (20, 12, 2):
 * 
 * <pre>
 * shapeRenderer.begin(ShapeType.Line);
 * shapeRenderer.identity();
 * shapeRenderer.translate(20, 12, 2);
 * shapeRenderer.rotate(0, 0, 1, 90);
 * shapeRenderer.rect(-width / 2, -height / 2, width, height);
 * shapeRenderer.end();
 * </pre>
 * 
 * Matrix operations all use postmultiplication and work just like glTranslate, glScale and glRotate. The last transformation
 * specified will be the first that is applied to a shape (rotate then translate in the above example).
 * 
 * The projection and transformation matrices are a state of the ShapeRenderer, just like the color and will be applied to all
 * shapes until they are changed.
 * 
 * @author mzechner, stbachmann */
public class ShapeRenderer {
	/** Shape types to be used with {@link #begin(ShapeType)}.
	 * @author mzechner, stbachmann */
	public enum ShapeType {
		Point(GL10.GL_POINTS), Line(GL10.GL_LINES), Filled(GL10.GL_TRIANGLES);

		private final int glType;

		ShapeType (int glType) {
			this.glType = glType;
		}

		public int getGlType () {
			return glType;
		}
	}

	ImmediateModeRenderer renderer;
	boolean matrixDirty = false;
	Matrix4 projView = new Matrix4();
	Matrix4 transform = new Matrix4();
	Matrix4 combined = new Matrix4();
	Matrix4 tmp = new Matrix4();
	Color color = new Color(1, 1, 1, 1);
	ShapeType currType = null;

	public ShapeRenderer () {
		this(5000);
	}

	public ShapeRenderer (int maxVertices) {
		if (Gdx.graphics.isGL20Available())
			renderer = new ImmediateModeRenderer20(maxVertices, false, true, 0);
		else
			renderer = new ImmediateModeRenderer10(maxVertices);
		projView.setToOrtho2D(0, 0, Gdx.graphics.getWidth(), Gdx.graphics.getHeight());
		matrixDirty = true;
	}

	/** Sets the {@link Color} to be used by shapes.
	 * @param color */
	public void setColor (Color color) {
		this.color.set(color);
	}

	/** Sets the {@link Color} to be used by shapes.
	 * @param r
	 * @param g
	 * @param b
	 * @param a */
	public void setColor (float r, float g, float b, float a) {
		this.color.set(r, g, b, a);
	}

	/** Sets the projection matrix to be used for rendering. Usually this will be set to {@link Camera#combined}.
	 * @param matrix */
	public void setProjectionMatrix (Matrix4 matrix) {
		projView.set(matrix);
		matrixDirty = true;
	}

	public Matrix4 getProjectionMatrix () {
		return projView;
	}

	public void setTransformMatrix (Matrix4 matrix) {
		transform.set(matrix);
		matrixDirty = true;
	}

	public Matrix4 getTransformMatrix () {
		return transform;
	}

	/** Sets the transformation matrix to identity. */
	public void identity () {
		transform.idt();
		matrixDirty = true;
	}

	/** Multiplies the current transformation matrix by a translation matrix.
	 * @param x
	 * @param y
	 * @param z */
	public void translate (float x, float y, float z) {
		transform.translate(x, y, z);
		matrixDirty = true;
	}

	/** Multiplies the current transformation matrix by a rotation matrix.
	 * @param angle angle in degrees
	 * @param axisX
	 * @param axisY
	 * @param axisZ */
	public void rotate (float axisX, float axisY, float axisZ, float angle) {
		transform.rotate(axisX, axisY, axisZ, angle);
		matrixDirty = true;
	}

	/** Multiplies the current transformation matrix by a scale matrix.
	 * @param scaleX
	 * @param scaleY
	 * @param scaleZ */
	public void scale (float scaleX, float scaleY, float scaleZ) {
		transform.scale(scaleX, scaleY, scaleZ);
		matrixDirty = true;
	}

	/** Starts a new batch of shapes. All shapes within the batch have to have the type specified. E.g. if {@link ShapeType#Point}
	 * is specified, only call #point().
	 * 
	 * The call to this method must be paired with a call to {@link #end()}.
	 * 
	 * In case OpenGL ES 1.x is used, the projection and modelview matrix will be modified.
	 * 
	 * @param type the {@link ShapeType}. */
	public void begin (ShapeType type) {
		if (currType != null) throw new GdxRuntimeException("Call end() before beginning a new shape batch");
		currType = type;
		if (matrixDirty) {
			combined.set(projView);
			Matrix4.mul(combined.val, transform.val);
			matrixDirty = false;
		}
		renderer.begin(combined, currType.getGlType());
	}

	/** Draws a point. The {@link ShapeType} passed to begin has to be {@link ShapeType#Point}.
	 * @param x
	 * @param y
	 * @param z */
	public void point (float x, float y, float z) {
		if (currType != ShapeType.Point) throw new GdxRuntimeException("Must call begin(ShapeType.Point)");
		checkDirty();
		checkFlush(1);
		renderer.color(color.r, color.g, color.b, color.a);
		renderer.vertex(x, y, z);
	}

	/** Draws a line. The {@link ShapeType} passed to begin has to be {@link ShapeType#Line}.
	 * @param x
	 * @param y
	 * @param z
	 * @param x2
	 * @param y2
	 * @param z2 */
	public void line (float x, float y, float z, float x2, float y2, float z2) {
		if (currType != ShapeType.Line) throw new GdxRuntimeException("Must call begin(ShapeType.Line)");
		checkDirty();
		checkFlush(2);
		renderer.color(color.r, color.g, color.b, color.a);
		renderer.vertex(x, y, z);
		renderer.color(color.r, color.g, color.b, color.a);
		renderer.vertex(x2, y2, z2);
	}

	/** Draws a line in the x/y plane. The {@link ShapeType} passed to begin has to be {@link ShapeType#Line}.
	 * @param x
	 * @param y
	 * @param x2
	 * @param y2 */
	public void line (float x, float y, float x2, float y2) {
		if (currType != ShapeType.Line) throw new GdxRuntimeException("Must call begin(ShapeType.Line)");
		checkDirty();
		checkFlush(2);
		renderer.color(color.r, color.g, color.b, color.a);
		renderer.vertex(x, y, 0);
		renderer.color(color.r, color.g, color.b, color.a);
		renderer.vertex(x2, y2, 0);
	}
<<<<<<< HEAD

	public void curve (float x1, float y1, float cx1, float cy1, float cx2, float cy2, float x2, float y2, int segments) {
=======
	
	/** Draws a line in the x/y plane. The {@link ShapeType} passed to begin has to be {@link ShapeType#Line}. The line
	 * is drawn with 2 colors interpolated between start & end point.
	 * @param x
	 * @param y
	 * @param x2
	 * @param y2 
	 * @param c1 Color at start of the line 
	 * @param c2 Color at end of the line */
	public void line(float x, float y, float x2, float y2, Color c1, Color c2){
		if (currType != ShapeType.Line) throw new GdxRuntimeException("Must call begin(ShapeType.Line)");
		checkDirty();
		checkFlush(2);
		renderer.color(c1.r, c1.g, c1.b, c1.a);
		renderer.vertex(x, y, 0);
		renderer.color(c2.r, c2.g, c2.b, c2.a);
		renderer.vertex(x2, y2, 0);
	}
	
	public void curve(float x1, float y1, float cx1, float cy1, float cx2, float cy2, float x2, float y2, int segments){
>>>>>>> 97613e2a
		if (currType != ShapeType.Line) throw new GdxRuntimeException("Must call begin(ShapeType.Line)");
		checkDirty();
		checkFlush(segments * 2 + 2);

		// Algorithm from: http://www.antigrain.com/research/bezier_interpolation/index.html#PAGE_BEZIER_INTERPOLATION
		float subdiv_step = 1f / segments;
		float subdiv_step2 = subdiv_step * subdiv_step;
		float subdiv_step3 = subdiv_step * subdiv_step * subdiv_step;

		float pre1 = 3 * subdiv_step;
		float pre2 = 3 * subdiv_step2;
		float pre4 = 6 * subdiv_step2;
		float pre5 = 6 * subdiv_step3;

		float tmp1x = x1 - cx1 * 2 + cx2;
		float tmp1y = y1 - cy1 * 2 + cy2;

		float tmp2x = (cx1 - cx2) * 3 - x1 + x2;
		float tmp2y = (cy1 - cy2) * 3 - y1 + y2;

		float fx = x1;
		float fy = y1;

		float dfx = (cx1 - x1) * pre1 + tmp1x * pre2 + tmp2x * subdiv_step3;
		float dfy = (cy1 - y1) * pre1 + tmp1y * pre2 + tmp2y * subdiv_step3;

		float ddfx = tmp1x * pre4 + tmp2x * pre5;
		float ddfy = tmp1y * pre4 + tmp2y * pre5;

		float dddfx = tmp2x * pre5;
		float dddfy = tmp2y * pre5;

		while (segments-- > 0) {
			renderer.color(color.r, color.g, color.b, color.a);
			renderer.vertex(fx, fy, 0);
			fx += dfx;
			fy += dfy;
			dfx += ddfx;
			dfy += ddfy;
			ddfx += dddfx;
			ddfy += dddfy;
			renderer.color(color.r, color.g, color.b, color.a);
			renderer.vertex(fx, fy, 0);
		}
		renderer.color(color.r, color.g, color.b, color.a);
		renderer.vertex(fx, fy, 0);
		renderer.color(color.r, color.g, color.b, color.a);
		renderer.vertex(x2, y2, 0);
	}

	public void triangle (float x1, float y1, float x2, float y2, float x3, float y3) {
		if (currType != ShapeType.Filled && currType != ShapeType.Line)
			throw new GdxRuntimeException("Must call begin(ShapeType.Filled) or begin(ShapeType.Line)");
		checkDirty();
		checkFlush(6);
		if (currType == ShapeType.Line) {
			renderer.color(color.r, color.g, color.b, color.a);
			renderer.vertex(x1, y1, 0);
			renderer.color(color.r, color.g, color.b, color.a);
			renderer.vertex(x2, y2, 0);

			renderer.color(color.r, color.g, color.b, color.a);
			renderer.vertex(x2, y2, 0);
			renderer.color(color.r, color.g, color.b, color.a);
			renderer.vertex(x3, y3, 0);

			renderer.color(color.r, color.g, color.b, color.a);
			renderer.vertex(x3, y3, 0);
			renderer.color(color.r, color.g, color.b, color.a);
			renderer.vertex(x1, y1, 0);
		} else {
			renderer.color(color.r, color.g, color.b, color.a);
			renderer.vertex(x1, y1, 0);
			renderer.color(color.r, color.g, color.b, color.a);
			renderer.vertex(x2, y2, 0);
			renderer.color(color.r, color.g, color.b, color.a);
			renderer.vertex(x3, y3, 0);
		}
	}

	/** Draws a rectangle in the x/y plane. The x and y coordinate specify the bottom left corner of the rectangle. The
	 * {@link ShapeType} passed to begin has to be {@link ShapeType#Filled} or {@link ShapeType#Line}.
	 * @param x
	 * @param y
	 * @param width
	 * @param height */
	public void rect (float x, float y, float width, float height) {
		if (currType != ShapeType.Filled && currType != ShapeType.Line)
			throw new GdxRuntimeException("Must call begin(ShapeType.Filled) or begin(ShapeType.Line)");

		checkDirty();
		checkFlush(8);

		if (currType == ShapeType.Line) {
			renderer.color(color.r, color.g, color.b, color.a);
			renderer.vertex(x, y, 0);
			renderer.color(color.r, color.g, color.b, color.a);
			renderer.vertex(x + width, y, 0);

			renderer.color(color.r, color.g, color.b, color.a);
			renderer.vertex(x + width, y, 0);
			renderer.color(color.r, color.g, color.b, color.a);
			renderer.vertex(x + width, y + height, 0);

			renderer.color(color.r, color.g, color.b, color.a);
			renderer.vertex(x + width, y + height, 0);
			renderer.color(color.r, color.g, color.b, color.a);
			renderer.vertex(x, y + height, 0);

			renderer.color(color.r, color.g, color.b, color.a);
			renderer.vertex(x, y + height, 0);
			renderer.color(color.r, color.g, color.b, color.a);
			renderer.vertex(x, y, 0);
		} else {
			renderer.color(color.r, color.g, color.b, color.a);
			renderer.vertex(x, y, 0);
			renderer.color(color.r, color.g, color.b, color.a);
			renderer.vertex(x + width, y, 0);
			renderer.color(color.r, color.g, color.b, color.a);
			renderer.vertex(x + width, y + height, 0);

			renderer.color(color.r, color.g, color.b, color.a);
			renderer.vertex(x + width, y + height, 0);
			renderer.color(color.r, color.g, color.b, color.a);
			renderer.vertex(x, y + height, 0);
			renderer.color(color.r, color.g, color.b, color.a);
			renderer.vertex(x, y, 0);
		}
	}

	/** Draws a rectangle in the x/y plane. The x and y coordinate specify the bottom left corner of the rectangle. The
	 * {@link ShapeType} passed to begin has to be {@link ShapeType#Filled} or {@link ShapeType#Line}.
	 * @param x
	 * @param y
	 * @param width
	 * @param height
	 * @param col1 The color at (x, y)
	 * @param col2 The color at (x + width, y)
	 * @param col3 The color at (x + width, y + height)
	 * @param col4 The color at (x, y + height) */
	public void rect (float x, float y, float width, float height, Color col1, Color col2, Color col3, Color col4) {
		if (currType != ShapeType.Filled && currType != ShapeType.Line)
			throw new GdxRuntimeException("Must call begin(ShapeType.Filled) or begin(ShapeType.Line)");

		checkDirty();
		checkFlush(8);

		if (currType == ShapeType.Line) {
			renderer.color(col1.r, col1.g, col1.b, col1.a);
			renderer.vertex(x, y, 0);
			renderer.color(col2.r, col2.g, col2.b, col2.a);
			renderer.vertex(x + width, y, 0);

			renderer.color(col2.r, col2.g, col2.b, col2.a);
			renderer.vertex(x + width, y, 0);
			renderer.color(col3.r, col3.g, col3.b, col3.a);
			renderer.vertex(x + width, y + height, 0);

			renderer.color(col3.r, col3.g, col3.b, col3.a);
			renderer.vertex(x + width, y + height, 0);
			renderer.color(col4.r, col4.g, col4.b, col4.a);
			renderer.vertex(x, y + height, 0);

			renderer.color(col4.r, col4.g, col4.b, col4.a);
			renderer.vertex(x, y + height, 0);
			renderer.color(col1.r, col1.g, col1.b, col1.a);
			renderer.vertex(x, y, 0);
		} else {
			renderer.color(col1.r, col1.g, col1.b, col1.a);
			renderer.vertex(x, y, 0);
			renderer.color(col2.r, col2.g, col2.b, col2.a);
			renderer.vertex(x + width, y, 0);
			renderer.color(col3.r, col3.g, col3.b, col3.a);
			renderer.vertex(x + width, y + height, 0);

			renderer.color(col3.r, col3.g, col3.b, col3.a);
			renderer.vertex(x + width, y + height, 0);
			renderer.color(col4.r, col4.g, col4.b, col4.a);
			renderer.vertex(x, y + height, 0);
			renderer.color(col1.r, col1.g, col1.b, col1.a);
			renderer.vertex(x, y, 0);
		}
	}

	/** Draws a box. The x, y and z coordinate specify the bottom left front corner of the rectangle. The {@link ShapeType} passed
	 * to begin has to be {@link ShapeType#Line}.
	 * @param x
	 * @param y
	 * @param width
	 * @param height */
	public void box (float x, float y, float z, float width, float height, float depth) {
		if (currType != ShapeType.Line) throw new GdxRuntimeException("Must call begin(ShapeType.Line)");

		checkDirty();
		checkFlush(16);

		depth = -depth;

		renderer.color(color.r, color.g, color.b, color.a);
		renderer.vertex(x, y, z);
		renderer.color(color.r, color.g, color.b, color.a);
		renderer.vertex(x + width, y, z);

		renderer.color(color.r, color.g, color.b, color.a);
		renderer.vertex(x + width, y, z);
		renderer.color(color.r, color.g, color.b, color.a);
		renderer.vertex(x + width, y, z + depth);

		renderer.color(color.r, color.g, color.b, color.a);
		renderer.vertex(x + width, y, z + depth);
		renderer.color(color.r, color.g, color.b, color.a);
		renderer.vertex(x, y, z + depth);

		renderer.color(color.r, color.g, color.b, color.a);
		renderer.vertex(x, y, z + depth);
		renderer.color(color.r, color.g, color.b, color.a);
		renderer.vertex(x, y, z);

		renderer.color(color.r, color.g, color.b, color.a);
		renderer.vertex(x, y, z);
		renderer.color(color.r, color.g, color.b, color.a);
		renderer.vertex(x, y + height, z);

		renderer.color(color.r, color.g, color.b, color.a);
		renderer.vertex(x, y + height, z);
		renderer.color(color.r, color.g, color.b, color.a);
		renderer.vertex(x + width, y + height, z);

		renderer.color(color.r, color.g, color.b, color.a);
		renderer.vertex(x + width, y + height, z);
		renderer.color(color.r, color.g, color.b, color.a);
		renderer.vertex(x + width, y + height, z + depth);

		renderer.color(color.r, color.g, color.b, color.a);
		renderer.vertex(x + width, y + height, z + depth);
		renderer.color(color.r, color.g, color.b, color.a);
		renderer.vertex(x, y + height, z + depth);

		renderer.color(color.r, color.g, color.b, color.a);
		renderer.vertex(x, y + height, z + depth);
		renderer.color(color.r, color.g, color.b, color.a);
		renderer.vertex(x, y + height, z);

		renderer.color(color.r, color.g, color.b, color.a);
		renderer.vertex(x + width, y, z);
		renderer.color(color.r, color.g, color.b, color.a);
		renderer.vertex(x + width, y + height, z);

		renderer.color(color.r, color.g, color.b, color.a);
		renderer.vertex(x + width, y, z + depth);
		renderer.color(color.r, color.g, color.b, color.a);
		renderer.vertex(x + width, y + height, z + depth);

		renderer.color(color.r, color.g, color.b, color.a);
		renderer.vertex(x, y, z + depth);
		renderer.color(color.r, color.g, color.b, color.a);
		renderer.vertex(x, y + height, z + depth);
	}

	/** Draws two crossed lines. */
	public void x (float x, float y, float radius) {
		if (currType != ShapeType.Line) throw new GdxRuntimeException("Must call begin(ShapeType.Line)");
		line(x - radius, y - radius, x + radius, y + radius);
		line(x - radius, y + radius, x + radius, y - radius);
	}

	/** Calls {@link #circle(float, float, float, int)} by estimating the number of segments needed for a smooth circle. */
	public void circle (float x, float y, float radius) {
		circle(x, y, radius, (int)(6 * (float)Math.cbrt(radius)));
	}

	public void circle (float x, float y, float radius, int segments) {
		if (segments <= 0) throw new IllegalArgumentException("segments must be >= 0.");
		if (currType != ShapeType.Filled && currType != ShapeType.Line)
			throw new GdxRuntimeException("Must call begin(ShapeType.Filled) or begin(ShapeType.Line)");
		checkDirty();
		checkFlush(segments * 2 + 2);

		float angle = 2 * 3.1415926f / segments;
		float cos = MathUtils.cos(angle);
		float sin = MathUtils.sin(angle);
		float cx = radius, cy = 0;
		if (currType == ShapeType.Line) {
			for (int i = 0; i < segments; i++) {
				renderer.color(color.r, color.g, color.b, color.a);
				renderer.vertex(x + cx, y + cy, 0);
				float temp = cx;
				cx = cos * cx - sin * cy;
				cy = sin * temp + cos * cy;
				renderer.color(color.r, color.g, color.b, color.a);
				renderer.vertex(x + cx, y + cy, 0);
			}
			// Ensure the last segment is identical to the first.
			renderer.color(color.r, color.g, color.b, color.a);
			renderer.vertex(x + cx, y + cy, 0);
		} else {
			segments--;
			for (int i = 0; i < segments; i++) {
				renderer.color(color.r, color.g, color.b, color.a);
				renderer.vertex(x, y, 0);
				renderer.color(color.r, color.g, color.b, color.a);
				renderer.vertex(x + cx, y + cy, 0);
				float temp = cx;
				cx = cos * cx - sin * cy;
				cy = sin * temp + cos * cy;
				renderer.color(color.r, color.g, color.b, color.a);
				renderer.vertex(x + cx, y + cy, 0);
			}
			// Ensure the last segment is identical to the first.
			renderer.color(color.r, color.g, color.b, color.a);
			renderer.vertex(x, y, 0);
			renderer.color(color.r, color.g, color.b, color.a);
			renderer.vertex(x + cx, y + cy, 0);
		}

		float temp = cx;
		cx = radius;
		cy = 0;
		renderer.color(color.r, color.g, color.b, color.a);
		renderer.vertex(x + cx, y + cy, 0);
	}

	/** Calls {@link #ellipse(float, float, float, float, int)} by estimating the number of segments needed for a smooth ellipse. */
	public void ellipse (float x, float y, float width, float height) {
		ellipse(x, y, width, height, (int)(12 * (float)Math.cbrt(Math.max(width * 0.5f, height * 0.5f))));
	}

	public void ellipse (float x, float y, float width, float height, int segments) {
		if (segments <= 0) throw new IllegalArgumentException("segments must be >= 0.");
		if (currType != ShapeType.Filled && currType != ShapeType.Line)
			throw new GdxRuntimeException("Must call begin(ShapeType.Filled) or begin(ShapeType.Line)");
		checkDirty();
		checkFlush(segments * 2 + 2);

		float angle = 2 * 3.1415926f / segments;

		float cx = x + width / 2, cy = y + height / 2;
		if (currType == ShapeType.Line) {
			for (int i = 0; i < segments; i++) {
				renderer.color(color.r, color.g, color.b, color.a);
				renderer.vertex(cx + (width * 0.5f * MathUtils.cos(i * angle)), cy + (height * 0.5f * MathUtils.sin(i * angle)), 0);

				renderer.color(color.r, color.g, color.b, color.a);
				renderer.vertex(cx + (width * 0.5f * MathUtils.cos((i + 1) * angle)),
					cy + (height * 0.5f * MathUtils.sin((i + 1) * angle)), 0);
			}
		} else {
			for (int i = 0; i < segments; i++) {
				renderer.color(color.r, color.g, color.b, color.a);
				renderer.vertex(cx + (width * 0.5f * MathUtils.cos(i * angle)), cy + (height * 0.5f * MathUtils.sin(i * angle)), 0);

				renderer.color(color.r, color.g, color.b, color.a);
				renderer.vertex(cx, cy, 0);

				renderer.color(color.r, color.g, color.b, color.a);
				renderer.vertex(cx + (width * 0.5f * MathUtils.cos((i + 1) * angle)),
					cy + (height * 0.5f * MathUtils.sin((i + 1) * angle)), 0);
			}
		}
	}

	/** Calls {@link #cone(float, float, float, float, float, int)} by estimating the number of segments needed for a smooth
	 * circular base. */
	public void cone (float x, float y, float z, float radius, float height) {
		cone(x, y, z, radius, height, (int)(4 * (float)Math.sqrt(radius)));
	}

	public void cone (float x, float y, float z, float radius, float height, int segments) {
		if (segments <= 0) throw new IllegalArgumentException("segments must be >= 0.");
		if (currType != ShapeType.Filled && currType != ShapeType.Line)
			throw new GdxRuntimeException("Must call begin(ShapeType.Filled) or begin(ShapeType.Line)");
		checkDirty();
		checkFlush(segments * 4 + 2);
		float angle = 2 * 3.1415926f / segments;
		float cos = MathUtils.cos(angle);
		float sin = MathUtils.sin(angle);
		float cx = radius, cy = 0;
		if (currType == ShapeType.Line) {
			for (int i = 0; i < segments; i++) {
				renderer.color(color.r, color.g, color.b, color.a);
				renderer.vertex(x + cx, y + cy, z);
				renderer.color(color.r, color.g, color.b, color.a);
				renderer.vertex(x, y, z + height);
				renderer.color(color.r, color.g, color.b, color.a);
				renderer.vertex(x + cx, y + cy, z);
				float temp = cx;
				cx = cos * cx - sin * cy;
				cy = sin * temp + cos * cy;
				renderer.color(color.r, color.g, color.b, color.a);
				renderer.vertex(x + cx, y + cy, z);
			}
			// Ensure the last segment is identical to the first.
			renderer.color(color.r, color.g, color.b, color.a);
			renderer.vertex(x + cx, y + cy, z);
		} else {
			segments--;
			for (int i = 0; i < segments; i++) {
				renderer.color(color.r, color.g, color.b, color.a);
				renderer.vertex(x, y, z);
				renderer.color(color.r, color.g, color.b, color.a);
				renderer.vertex(x + cx, y + cy, z);
				float temp = cx;
				float temp2 = cy;
				cx = cos * cx - sin * cy;
				cy = sin * temp + cos * cy;
				renderer.color(color.r, color.g, color.b, color.a);
				renderer.vertex(x + cx, y + cy, z);
				renderer.color(color.r, color.g, color.b, color.a);
				renderer.vertex(x + temp, y + temp2, z);
				renderer.color(color.r, color.g, color.b, color.a);
				renderer.vertex(x + cx, y + cy, z);
				renderer.color(color.r, color.g, color.b, color.a);
				renderer.vertex(x, y, z + height);
			}
			// Ensure the last segment is identical to the first.
			renderer.color(color.r, color.g, color.b, color.a);
			renderer.vertex(x, y, z);
			renderer.color(color.r, color.g, color.b, color.a);
			renderer.vertex(x + cx, y + cy, z);
		}
		cx = radius;
		cy = 0;
		renderer.color(color.r, color.g, color.b, color.a);
		renderer.vertex(x + cx, y + cy, z);
	}

	/** @see #polygon(float[], int, int) */
	public void polygon (float[] vertices) {
		polygon(vertices, 0, vertices.length);
	}

	/** Draws a polygon in the x/y plane. The vertices must contain at least 3 points (6 floats x,y). The {@link ShapeType} passed
	 * to begin has to be {@link ShapeType#Line}.
	 * @param vertices */
	public void polygon (float[] vertices, int offset, int count) {
		if (currType != ShapeType.Line) throw new GdxRuntimeException("Must call begin(ShapeType.Line)");
		if (count < 6) throw new IllegalArgumentException("Polygons must contain at least 3 points.");
		if (count % 2 != 0) throw new IllegalArgumentException("Polygons must have a pair number of vertices.");

		checkDirty();
		checkFlush(count);

		float firstX = vertices[0];
		float firstY = vertices[1];

		for (int i = offset, n = offset + count; i < n; i += 2) {
			float x1 = vertices[i];
			float y1 = vertices[i + 1];

			float x2;
			float y2;

			if (i + 2 >= count) {
				x2 = firstX;
				y2 = firstY;
			} else {
				x2 = vertices[i + 2];
				y2 = vertices[i + 3];
			}

			renderer.color(color.r, color.g, color.b, color.a);
			renderer.vertex(x1, y1, 0);
			renderer.color(color.r, color.g, color.b, color.a);
			renderer.vertex(x2, y2, 0);
		}
	}

	/** @see #polyline(float[], int, int) */
	public void polyline (float[] vertices) {
		polyline(vertices, 0, vertices.length);
	}

	/** Draws a polyline in the x/y plane. The vertices must contain at least 2 points (4 floats x,y). The {@link ShapeType} passed
	 * to begin has to be {@link ShapeType#Line}.
	 * @param vertices */
	public void polyline (float[] vertices, int offset, int count) {
		if (currType != ShapeType.Line) throw new GdxRuntimeException("Must call begin(ShapeType.Line)");
		if (count < 4) throw new IllegalArgumentException("Polylines must contain at least 2 points.");
		if (count % 2 != 0) throw new IllegalArgumentException("Polylines must have a pair number of vertices.");

		checkDirty();
		checkFlush(count);

		for (int i = offset, n = offset + count - 2; i < n; i += 2) {
			float x1 = vertices[i];
			float y1 = vertices[i + 1];

			float x2;
			float y2;

			x2 = vertices[i + 2];
			y2 = vertices[i + 3];

			renderer.color(color.r, color.g, color.b, color.a);
			renderer.vertex(x1, y1, 0);
			renderer.color(color.r, color.g, color.b, color.a);
			renderer.vertex(x2, y2, 0);
		}
	}

	private void checkDirty () {
		if (!matrixDirty) return;
		ShapeType type = currType;
		end();
		begin(type);
	}

	private void checkFlush (int newVertices) {
		if (renderer.getMaxVertices() - renderer.getNumVertices() >= newVertices) return;
		ShapeType type = currType;
		end();
		begin(type);
	}

	/** Finishes the batch of shapes and ensures they get rendered. */
	public void end () {
		renderer.end();
		currType = null;
	}

	public void flush () {
		ShapeType type = currType;
		end();
		begin(type);
	}

	/** Returns the current {@link ShapeType} used */
	public ShapeType getCurrentType () {
		return currType;
	}

	public void dispose () {
		renderer.dispose();
	}
}
<|MERGE_RESOLUTION|>--- conflicted
+++ resolved
@@ -1,808 +1,803 @@
-/*******************************************************************************
- * Copyright 2011 See AUTHORS file.
- * 
- * Licensed under the Apache License, Version 2.0 (the "License");
- * you may not use this file except in compliance with the License.
- * You may obtain a copy of the License at
- * 
- *   http://www.apache.org/licenses/LICENSE-2.0
- * 
- * Unless required by applicable law or agreed to in writing, software
- * distributed under the License is distributed on an "AS IS" BASIS,
- * WITHOUT WARRANTIES OR CONDITIONS OF ANY KIND, either express or implied.
- * See the License for the specific language governing permissions and
- * limitations under the License.
- ******************************************************************************/
-
-package com.badlogic.gdx.graphics.glutils;
-
-import com.badlogic.gdx.Gdx;
-import com.badlogic.gdx.graphics.Camera;
-import com.badlogic.gdx.graphics.Color;
-import com.badlogic.gdx.graphics.GL10;
-import com.badlogic.gdx.graphics.glutils.ShapeRenderer.ShapeType;
-import com.badlogic.gdx.math.MathUtils;
-import com.badlogic.gdx.math.Matrix4;
-import com.badlogic.gdx.utils.GdxRuntimeException;
-
-/** Renders points, lines, rectangles, filled rectangles and boxes.</p>
- * 
- * This class works with OpenGL ES 1.x and 2.0. In its base configuration a 2D orthographic projection with the origin in the
- * lower left corner is used. Units are given in screen pixels.</p>
- * 
- * To change the projection properties use the {@link #setProjectionMatrix(Matrix4)} method. Usually the {@link Camera#combined}
- * matrix is set via this method. If the screen orientation or resolution changes, the projection matrix might have to be adapted
- * as well.</p>
- * 
- * Shapes are rendered in batches to increase performance. The standard use-pattern looks as follows:
- * 
- * <pre>
- * {@code
- * camera.update();
- * shapeRenderer.setProjectionMatrix(camera.combined);
- * 
- * shapeRenderer.begin(ShapeType.Line);
- * shapeRenderer.color(1, 1, 0, 1);
- * shapeRenderer.line(x, y, x2, y2);
- * shapeRenderer.rect(x, y, width, height);
- * shapeRenderer.circle(x, y, radius);
- * shapeRenderer.end();
- * 
- * shapeRenderer.begin(ShapeType.Filled);
- * shapeRenderer.color(0, 1, 0, 1);
- * shapeRenderer.rect(x, y, width, height);
- * shapeRenderer.circle(x, y, radius);
- * shapeRenderer.end();
- * }
- * </pre>
- * 
- * The class has a second matrix called the transformation matrix which is used to rotate, scale and translate shapes in a more
- * flexible manner. This mechanism works much like matrix operations in OpenGL ES 1.x. The following example shows how to rotate a
- * rectangle around its center using the z-axis as the rotation axis and placing it's center at (20, 12, 2):
- * 
- * <pre>
- * shapeRenderer.begin(ShapeType.Line);
- * shapeRenderer.identity();
- * shapeRenderer.translate(20, 12, 2);
- * shapeRenderer.rotate(0, 0, 1, 90);
- * shapeRenderer.rect(-width / 2, -height / 2, width, height);
- * shapeRenderer.end();
- * </pre>
- * 
- * Matrix operations all use postmultiplication and work just like glTranslate, glScale and glRotate. The last transformation
- * specified will be the first that is applied to a shape (rotate then translate in the above example).
- * 
- * The projection and transformation matrices are a state of the ShapeRenderer, just like the color and will be applied to all
- * shapes until they are changed.
- * 
- * @author mzechner, stbachmann */
-public class ShapeRenderer {
-	/** Shape types to be used with {@link #begin(ShapeType)}.
-	 * @author mzechner, stbachmann */
-	public enum ShapeType {
-		Point(GL10.GL_POINTS), Line(GL10.GL_LINES), Filled(GL10.GL_TRIANGLES);
-
-		private final int glType;
-
-		ShapeType (int glType) {
-			this.glType = glType;
-		}
-
-		public int getGlType () {
-			return glType;
-		}
-	}
-
-	ImmediateModeRenderer renderer;
-	boolean matrixDirty = false;
-	Matrix4 projView = new Matrix4();
-	Matrix4 transform = new Matrix4();
-	Matrix4 combined = new Matrix4();
-	Matrix4 tmp = new Matrix4();
-	Color color = new Color(1, 1, 1, 1);
-	ShapeType currType = null;
-
-	public ShapeRenderer () {
-		this(5000);
-	}
-
-	public ShapeRenderer (int maxVertices) {
-		if (Gdx.graphics.isGL20Available())
-			renderer = new ImmediateModeRenderer20(maxVertices, false, true, 0);
-		else
-			renderer = new ImmediateModeRenderer10(maxVertices);
-		projView.setToOrtho2D(0, 0, Gdx.graphics.getWidth(), Gdx.graphics.getHeight());
-		matrixDirty = true;
-	}
-
-	/** Sets the {@link Color} to be used by shapes.
-	 * @param color */
-	public void setColor (Color color) {
-		this.color.set(color);
-	}
-
-	/** Sets the {@link Color} to be used by shapes.
-	 * @param r
-	 * @param g
-	 * @param b
-	 * @param a */
-	public void setColor (float r, float g, float b, float a) {
-		this.color.set(r, g, b, a);
-	}
-
-	/** Sets the projection matrix to be used for rendering. Usually this will be set to {@link Camera#combined}.
-	 * @param matrix */
-	public void setProjectionMatrix (Matrix4 matrix) {
-		projView.set(matrix);
-		matrixDirty = true;
-	}
-
-	public Matrix4 getProjectionMatrix () {
-		return projView;
-	}
-
-	public void setTransformMatrix (Matrix4 matrix) {
-		transform.set(matrix);
-		matrixDirty = true;
-	}
-
-	public Matrix4 getTransformMatrix () {
-		return transform;
-	}
-
-	/** Sets the transformation matrix to identity. */
-	public void identity () {
-		transform.idt();
-		matrixDirty = true;
-	}
-
-	/** Multiplies the current transformation matrix by a translation matrix.
-	 * @param x
-	 * @param y
-	 * @param z */
-	public void translate (float x, float y, float z) {
-		transform.translate(x, y, z);
-		matrixDirty = true;
-	}
-
-	/** Multiplies the current transformation matrix by a rotation matrix.
-	 * @param angle angle in degrees
-	 * @param axisX
-	 * @param axisY
-	 * @param axisZ */
-	public void rotate (float axisX, float axisY, float axisZ, float angle) {
-		transform.rotate(axisX, axisY, axisZ, angle);
-		matrixDirty = true;
-	}
-
-	/** Multiplies the current transformation matrix by a scale matrix.
-	 * @param scaleX
-	 * @param scaleY
-	 * @param scaleZ */
-	public void scale (float scaleX, float scaleY, float scaleZ) {
-		transform.scale(scaleX, scaleY, scaleZ);
-		matrixDirty = true;
-	}
-
-	/** Starts a new batch of shapes. All shapes within the batch have to have the type specified. E.g. if {@link ShapeType#Point}
-	 * is specified, only call #point().
-	 * 
-	 * The call to this method must be paired with a call to {@link #end()}.
-	 * 
-	 * In case OpenGL ES 1.x is used, the projection and modelview matrix will be modified.
-	 * 
-	 * @param type the {@link ShapeType}. */
-	public void begin (ShapeType type) {
-		if (currType != null) throw new GdxRuntimeException("Call end() before beginning a new shape batch");
-		currType = type;
-		if (matrixDirty) {
-			combined.set(projView);
-			Matrix4.mul(combined.val, transform.val);
-			matrixDirty = false;
-		}
-		renderer.begin(combined, currType.getGlType());
-	}
-
-	/** Draws a point. The {@link ShapeType} passed to begin has to be {@link ShapeType#Point}.
-	 * @param x
-	 * @param y
-	 * @param z */
-	public void point (float x, float y, float z) {
-		if (currType != ShapeType.Point) throw new GdxRuntimeException("Must call begin(ShapeType.Point)");
-		checkDirty();
-		checkFlush(1);
-		renderer.color(color.r, color.g, color.b, color.a);
-		renderer.vertex(x, y, z);
-	}
-
-	/** Draws a line. The {@link ShapeType} passed to begin has to be {@link ShapeType#Line}.
-	 * @param x
-	 * @param y
-	 * @param z
-	 * @param x2
-	 * @param y2
-	 * @param z2 */
-	public void line (float x, float y, float z, float x2, float y2, float z2) {
-		if (currType != ShapeType.Line) throw new GdxRuntimeException("Must call begin(ShapeType.Line)");
-		checkDirty();
-		checkFlush(2);
-		renderer.color(color.r, color.g, color.b, color.a);
-		renderer.vertex(x, y, z);
-		renderer.color(color.r, color.g, color.b, color.a);
-		renderer.vertex(x2, y2, z2);
-	}
-
-	/** Draws a line in the x/y plane. The {@link ShapeType} passed to begin has to be {@link ShapeType#Line}.
-	 * @param x
-	 * @param y
-	 * @param x2
-	 * @param y2 */
-	public void line (float x, float y, float x2, float y2) {
-		if (currType != ShapeType.Line) throw new GdxRuntimeException("Must call begin(ShapeType.Line)");
-		checkDirty();
-		checkFlush(2);
-		renderer.color(color.r, color.g, color.b, color.a);
-		renderer.vertex(x, y, 0);
-		renderer.color(color.r, color.g, color.b, color.a);
-		renderer.vertex(x2, y2, 0);
-	}
-<<<<<<< HEAD
-
-	public void curve (float x1, float y1, float cx1, float cy1, float cx2, float cy2, float x2, float y2, int segments) {
-=======
-	
-	/** Draws a line in the x/y plane. The {@link ShapeType} passed to begin has to be {@link ShapeType#Line}. The line
-	 * is drawn with 2 colors interpolated between start & end point.
-	 * @param x
-	 * @param y
-	 * @param x2
-	 * @param y2 
-	 * @param c1 Color at start of the line 
-	 * @param c2 Color at end of the line */
-	public void line(float x, float y, float x2, float y2, Color c1, Color c2){
-		if (currType != ShapeType.Line) throw new GdxRuntimeException("Must call begin(ShapeType.Line)");
-		checkDirty();
-		checkFlush(2);
-		renderer.color(c1.r, c1.g, c1.b, c1.a);
-		renderer.vertex(x, y, 0);
-		renderer.color(c2.r, c2.g, c2.b, c2.a);
-		renderer.vertex(x2, y2, 0);
-	}
-	
-	public void curve(float x1, float y1, float cx1, float cy1, float cx2, float cy2, float x2, float y2, int segments){
->>>>>>> 97613e2a
-		if (currType != ShapeType.Line) throw new GdxRuntimeException("Must call begin(ShapeType.Line)");
-		checkDirty();
-		checkFlush(segments * 2 + 2);
-
-		// Algorithm from: http://www.antigrain.com/research/bezier_interpolation/index.html#PAGE_BEZIER_INTERPOLATION
-		float subdiv_step = 1f / segments;
-		float subdiv_step2 = subdiv_step * subdiv_step;
-		float subdiv_step3 = subdiv_step * subdiv_step * subdiv_step;
-
-		float pre1 = 3 * subdiv_step;
-		float pre2 = 3 * subdiv_step2;
-		float pre4 = 6 * subdiv_step2;
-		float pre5 = 6 * subdiv_step3;
-
-		float tmp1x = x1 - cx1 * 2 + cx2;
-		float tmp1y = y1 - cy1 * 2 + cy2;
-
-		float tmp2x = (cx1 - cx2) * 3 - x1 + x2;
-		float tmp2y = (cy1 - cy2) * 3 - y1 + y2;
-
-		float fx = x1;
-		float fy = y1;
-
-		float dfx = (cx1 - x1) * pre1 + tmp1x * pre2 + tmp2x * subdiv_step3;
-		float dfy = (cy1 - y1) * pre1 + tmp1y * pre2 + tmp2y * subdiv_step3;
-
-		float ddfx = tmp1x * pre4 + tmp2x * pre5;
-		float ddfy = tmp1y * pre4 + tmp2y * pre5;
-
-		float dddfx = tmp2x * pre5;
-		float dddfy = tmp2y * pre5;
-
-		while (segments-- > 0) {
-			renderer.color(color.r, color.g, color.b, color.a);
-			renderer.vertex(fx, fy, 0);
-			fx += dfx;
-			fy += dfy;
-			dfx += ddfx;
-			dfy += ddfy;
-			ddfx += dddfx;
-			ddfy += dddfy;
-			renderer.color(color.r, color.g, color.b, color.a);
-			renderer.vertex(fx, fy, 0);
-		}
-		renderer.color(color.r, color.g, color.b, color.a);
-		renderer.vertex(fx, fy, 0);
-		renderer.color(color.r, color.g, color.b, color.a);
-		renderer.vertex(x2, y2, 0);
-	}
-
-	public void triangle (float x1, float y1, float x2, float y2, float x3, float y3) {
-		if (currType != ShapeType.Filled && currType != ShapeType.Line)
-			throw new GdxRuntimeException("Must call begin(ShapeType.Filled) or begin(ShapeType.Line)");
-		checkDirty();
-		checkFlush(6);
-		if (currType == ShapeType.Line) {
-			renderer.color(color.r, color.g, color.b, color.a);
-			renderer.vertex(x1, y1, 0);
-			renderer.color(color.r, color.g, color.b, color.a);
-			renderer.vertex(x2, y2, 0);
-
-			renderer.color(color.r, color.g, color.b, color.a);
-			renderer.vertex(x2, y2, 0);
-			renderer.color(color.r, color.g, color.b, color.a);
-			renderer.vertex(x3, y3, 0);
-
-			renderer.color(color.r, color.g, color.b, color.a);
-			renderer.vertex(x3, y3, 0);
-			renderer.color(color.r, color.g, color.b, color.a);
-			renderer.vertex(x1, y1, 0);
-		} else {
-			renderer.color(color.r, color.g, color.b, color.a);
-			renderer.vertex(x1, y1, 0);
-			renderer.color(color.r, color.g, color.b, color.a);
-			renderer.vertex(x2, y2, 0);
-			renderer.color(color.r, color.g, color.b, color.a);
-			renderer.vertex(x3, y3, 0);
-		}
-	}
-
-	/** Draws a rectangle in the x/y plane. The x and y coordinate specify the bottom left corner of the rectangle. The
-	 * {@link ShapeType} passed to begin has to be {@link ShapeType#Filled} or {@link ShapeType#Line}.
-	 * @param x
-	 * @param y
-	 * @param width
-	 * @param height */
-	public void rect (float x, float y, float width, float height) {
-		if (currType != ShapeType.Filled && currType != ShapeType.Line)
-			throw new GdxRuntimeException("Must call begin(ShapeType.Filled) or begin(ShapeType.Line)");
-
-		checkDirty();
-		checkFlush(8);
-
-		if (currType == ShapeType.Line) {
-			renderer.color(color.r, color.g, color.b, color.a);
-			renderer.vertex(x, y, 0);
-			renderer.color(color.r, color.g, color.b, color.a);
-			renderer.vertex(x + width, y, 0);
-
-			renderer.color(color.r, color.g, color.b, color.a);
-			renderer.vertex(x + width, y, 0);
-			renderer.color(color.r, color.g, color.b, color.a);
-			renderer.vertex(x + width, y + height, 0);
-
-			renderer.color(color.r, color.g, color.b, color.a);
-			renderer.vertex(x + width, y + height, 0);
-			renderer.color(color.r, color.g, color.b, color.a);
-			renderer.vertex(x, y + height, 0);
-
-			renderer.color(color.r, color.g, color.b, color.a);
-			renderer.vertex(x, y + height, 0);
-			renderer.color(color.r, color.g, color.b, color.a);
-			renderer.vertex(x, y, 0);
-		} else {
-			renderer.color(color.r, color.g, color.b, color.a);
-			renderer.vertex(x, y, 0);
-			renderer.color(color.r, color.g, color.b, color.a);
-			renderer.vertex(x + width, y, 0);
-			renderer.color(color.r, color.g, color.b, color.a);
-			renderer.vertex(x + width, y + height, 0);
-
-			renderer.color(color.r, color.g, color.b, color.a);
-			renderer.vertex(x + width, y + height, 0);
-			renderer.color(color.r, color.g, color.b, color.a);
-			renderer.vertex(x, y + height, 0);
-			renderer.color(color.r, color.g, color.b, color.a);
-			renderer.vertex(x, y, 0);
-		}
-	}
-
-	/** Draws a rectangle in the x/y plane. The x and y coordinate specify the bottom left corner of the rectangle. The
-	 * {@link ShapeType} passed to begin has to be {@link ShapeType#Filled} or {@link ShapeType#Line}.
-	 * @param x
-	 * @param y
-	 * @param width
-	 * @param height
-	 * @param col1 The color at (x, y)
-	 * @param col2 The color at (x + width, y)
-	 * @param col3 The color at (x + width, y + height)
-	 * @param col4 The color at (x, y + height) */
-	public void rect (float x, float y, float width, float height, Color col1, Color col2, Color col3, Color col4) {
-		if (currType != ShapeType.Filled && currType != ShapeType.Line)
-			throw new GdxRuntimeException("Must call begin(ShapeType.Filled) or begin(ShapeType.Line)");
-
-		checkDirty();
-		checkFlush(8);
-
-		if (currType == ShapeType.Line) {
-			renderer.color(col1.r, col1.g, col1.b, col1.a);
-			renderer.vertex(x, y, 0);
-			renderer.color(col2.r, col2.g, col2.b, col2.a);
-			renderer.vertex(x + width, y, 0);
-
-			renderer.color(col2.r, col2.g, col2.b, col2.a);
-			renderer.vertex(x + width, y, 0);
-			renderer.color(col3.r, col3.g, col3.b, col3.a);
-			renderer.vertex(x + width, y + height, 0);
-
-			renderer.color(col3.r, col3.g, col3.b, col3.a);
-			renderer.vertex(x + width, y + height, 0);
-			renderer.color(col4.r, col4.g, col4.b, col4.a);
-			renderer.vertex(x, y + height, 0);
-
-			renderer.color(col4.r, col4.g, col4.b, col4.a);
-			renderer.vertex(x, y + height, 0);
-			renderer.color(col1.r, col1.g, col1.b, col1.a);
-			renderer.vertex(x, y, 0);
-		} else {
-			renderer.color(col1.r, col1.g, col1.b, col1.a);
-			renderer.vertex(x, y, 0);
-			renderer.color(col2.r, col2.g, col2.b, col2.a);
-			renderer.vertex(x + width, y, 0);
-			renderer.color(col3.r, col3.g, col3.b, col3.a);
-			renderer.vertex(x + width, y + height, 0);
-
-			renderer.color(col3.r, col3.g, col3.b, col3.a);
-			renderer.vertex(x + width, y + height, 0);
-			renderer.color(col4.r, col4.g, col4.b, col4.a);
-			renderer.vertex(x, y + height, 0);
-			renderer.color(col1.r, col1.g, col1.b, col1.a);
-			renderer.vertex(x, y, 0);
-		}
-	}
-
-	/** Draws a box. The x, y and z coordinate specify the bottom left front corner of the rectangle. The {@link ShapeType} passed
-	 * to begin has to be {@link ShapeType#Line}.
-	 * @param x
-	 * @param y
-	 * @param width
-	 * @param height */
-	public void box (float x, float y, float z, float width, float height, float depth) {
-		if (currType != ShapeType.Line) throw new GdxRuntimeException("Must call begin(ShapeType.Line)");
-
-		checkDirty();
-		checkFlush(16);
-
-		depth = -depth;
-
-		renderer.color(color.r, color.g, color.b, color.a);
-		renderer.vertex(x, y, z);
-		renderer.color(color.r, color.g, color.b, color.a);
-		renderer.vertex(x + width, y, z);
-
-		renderer.color(color.r, color.g, color.b, color.a);
-		renderer.vertex(x + width, y, z);
-		renderer.color(color.r, color.g, color.b, color.a);
-		renderer.vertex(x + width, y, z + depth);
-
-		renderer.color(color.r, color.g, color.b, color.a);
-		renderer.vertex(x + width, y, z + depth);
-		renderer.color(color.r, color.g, color.b, color.a);
-		renderer.vertex(x, y, z + depth);
-
-		renderer.color(color.r, color.g, color.b, color.a);
-		renderer.vertex(x, y, z + depth);
-		renderer.color(color.r, color.g, color.b, color.a);
-		renderer.vertex(x, y, z);
-
-		renderer.color(color.r, color.g, color.b, color.a);
-		renderer.vertex(x, y, z);
-		renderer.color(color.r, color.g, color.b, color.a);
-		renderer.vertex(x, y + height, z);
-
-		renderer.color(color.r, color.g, color.b, color.a);
-		renderer.vertex(x, y + height, z);
-		renderer.color(color.r, color.g, color.b, color.a);
-		renderer.vertex(x + width, y + height, z);
-
-		renderer.color(color.r, color.g, color.b, color.a);
-		renderer.vertex(x + width, y + height, z);
-		renderer.color(color.r, color.g, color.b, color.a);
-		renderer.vertex(x + width, y + height, z + depth);
-
-		renderer.color(color.r, color.g, color.b, color.a);
-		renderer.vertex(x + width, y + height, z + depth);
-		renderer.color(color.r, color.g, color.b, color.a);
-		renderer.vertex(x, y + height, z + depth);
-
-		renderer.color(color.r, color.g, color.b, color.a);
-		renderer.vertex(x, y + height, z + depth);
-		renderer.color(color.r, color.g, color.b, color.a);
-		renderer.vertex(x, y + height, z);
-
-		renderer.color(color.r, color.g, color.b, color.a);
-		renderer.vertex(x + width, y, z);
-		renderer.color(color.r, color.g, color.b, color.a);
-		renderer.vertex(x + width, y + height, z);
-
-		renderer.color(color.r, color.g, color.b, color.a);
-		renderer.vertex(x + width, y, z + depth);
-		renderer.color(color.r, color.g, color.b, color.a);
-		renderer.vertex(x + width, y + height, z + depth);
-
-		renderer.color(color.r, color.g, color.b, color.a);
-		renderer.vertex(x, y, z + depth);
-		renderer.color(color.r, color.g, color.b, color.a);
-		renderer.vertex(x, y + height, z + depth);
-	}
-
-	/** Draws two crossed lines. */
-	public void x (float x, float y, float radius) {
-		if (currType != ShapeType.Line) throw new GdxRuntimeException("Must call begin(ShapeType.Line)");
-		line(x - radius, y - radius, x + radius, y + radius);
-		line(x - radius, y + radius, x + radius, y - radius);
-	}
-
-	/** Calls {@link #circle(float, float, float, int)} by estimating the number of segments needed for a smooth circle. */
-	public void circle (float x, float y, float radius) {
-		circle(x, y, radius, (int)(6 * (float)Math.cbrt(radius)));
-	}
-
-	public void circle (float x, float y, float radius, int segments) {
-		if (segments <= 0) throw new IllegalArgumentException("segments must be >= 0.");
-		if (currType != ShapeType.Filled && currType != ShapeType.Line)
-			throw new GdxRuntimeException("Must call begin(ShapeType.Filled) or begin(ShapeType.Line)");
-		checkDirty();
-		checkFlush(segments * 2 + 2);
-
-		float angle = 2 * 3.1415926f / segments;
-		float cos = MathUtils.cos(angle);
-		float sin = MathUtils.sin(angle);
-		float cx = radius, cy = 0;
-		if (currType == ShapeType.Line) {
-			for (int i = 0; i < segments; i++) {
-				renderer.color(color.r, color.g, color.b, color.a);
-				renderer.vertex(x + cx, y + cy, 0);
-				float temp = cx;
-				cx = cos * cx - sin * cy;
-				cy = sin * temp + cos * cy;
-				renderer.color(color.r, color.g, color.b, color.a);
-				renderer.vertex(x + cx, y + cy, 0);
-			}
-			// Ensure the last segment is identical to the first.
-			renderer.color(color.r, color.g, color.b, color.a);
-			renderer.vertex(x + cx, y + cy, 0);
-		} else {
-			segments--;
-			for (int i = 0; i < segments; i++) {
-				renderer.color(color.r, color.g, color.b, color.a);
-				renderer.vertex(x, y, 0);
-				renderer.color(color.r, color.g, color.b, color.a);
-				renderer.vertex(x + cx, y + cy, 0);
-				float temp = cx;
-				cx = cos * cx - sin * cy;
-				cy = sin * temp + cos * cy;
-				renderer.color(color.r, color.g, color.b, color.a);
-				renderer.vertex(x + cx, y + cy, 0);
-			}
-			// Ensure the last segment is identical to the first.
-			renderer.color(color.r, color.g, color.b, color.a);
-			renderer.vertex(x, y, 0);
-			renderer.color(color.r, color.g, color.b, color.a);
-			renderer.vertex(x + cx, y + cy, 0);
-		}
-
-		float temp = cx;
-		cx = radius;
-		cy = 0;
-		renderer.color(color.r, color.g, color.b, color.a);
-		renderer.vertex(x + cx, y + cy, 0);
-	}
-
-	/** Calls {@link #ellipse(float, float, float, float, int)} by estimating the number of segments needed for a smooth ellipse. */
-	public void ellipse (float x, float y, float width, float height) {
-		ellipse(x, y, width, height, (int)(12 * (float)Math.cbrt(Math.max(width * 0.5f, height * 0.5f))));
-	}
-
-	public void ellipse (float x, float y, float width, float height, int segments) {
-		if (segments <= 0) throw new IllegalArgumentException("segments must be >= 0.");
-		if (currType != ShapeType.Filled && currType != ShapeType.Line)
-			throw new GdxRuntimeException("Must call begin(ShapeType.Filled) or begin(ShapeType.Line)");
-		checkDirty();
-		checkFlush(segments * 2 + 2);
-
-		float angle = 2 * 3.1415926f / segments;
-
-		float cx = x + width / 2, cy = y + height / 2;
-		if (currType == ShapeType.Line) {
-			for (int i = 0; i < segments; i++) {
-				renderer.color(color.r, color.g, color.b, color.a);
-				renderer.vertex(cx + (width * 0.5f * MathUtils.cos(i * angle)), cy + (height * 0.5f * MathUtils.sin(i * angle)), 0);
-
-				renderer.color(color.r, color.g, color.b, color.a);
-				renderer.vertex(cx + (width * 0.5f * MathUtils.cos((i + 1) * angle)),
-					cy + (height * 0.5f * MathUtils.sin((i + 1) * angle)), 0);
-			}
-		} else {
-			for (int i = 0; i < segments; i++) {
-				renderer.color(color.r, color.g, color.b, color.a);
-				renderer.vertex(cx + (width * 0.5f * MathUtils.cos(i * angle)), cy + (height * 0.5f * MathUtils.sin(i * angle)), 0);
-
-				renderer.color(color.r, color.g, color.b, color.a);
-				renderer.vertex(cx, cy, 0);
-
-				renderer.color(color.r, color.g, color.b, color.a);
-				renderer.vertex(cx + (width * 0.5f * MathUtils.cos((i + 1) * angle)),
-					cy + (height * 0.5f * MathUtils.sin((i + 1) * angle)), 0);
-			}
-		}
-	}
-
-	/** Calls {@link #cone(float, float, float, float, float, int)} by estimating the number of segments needed for a smooth
-	 * circular base. */
-	public void cone (float x, float y, float z, float radius, float height) {
-		cone(x, y, z, radius, height, (int)(4 * (float)Math.sqrt(radius)));
-	}
-
-	public void cone (float x, float y, float z, float radius, float height, int segments) {
-		if (segments <= 0) throw new IllegalArgumentException("segments must be >= 0.");
-		if (currType != ShapeType.Filled && currType != ShapeType.Line)
-			throw new GdxRuntimeException("Must call begin(ShapeType.Filled) or begin(ShapeType.Line)");
-		checkDirty();
-		checkFlush(segments * 4 + 2);
-		float angle = 2 * 3.1415926f / segments;
-		float cos = MathUtils.cos(angle);
-		float sin = MathUtils.sin(angle);
-		float cx = radius, cy = 0;
-		if (currType == ShapeType.Line) {
-			for (int i = 0; i < segments; i++) {
-				renderer.color(color.r, color.g, color.b, color.a);
-				renderer.vertex(x + cx, y + cy, z);
-				renderer.color(color.r, color.g, color.b, color.a);
-				renderer.vertex(x, y, z + height);
-				renderer.color(color.r, color.g, color.b, color.a);
-				renderer.vertex(x + cx, y + cy, z);
-				float temp = cx;
-				cx = cos * cx - sin * cy;
-				cy = sin * temp + cos * cy;
-				renderer.color(color.r, color.g, color.b, color.a);
-				renderer.vertex(x + cx, y + cy, z);
-			}
-			// Ensure the last segment is identical to the first.
-			renderer.color(color.r, color.g, color.b, color.a);
-			renderer.vertex(x + cx, y + cy, z);
-		} else {
-			segments--;
-			for (int i = 0; i < segments; i++) {
-				renderer.color(color.r, color.g, color.b, color.a);
-				renderer.vertex(x, y, z);
-				renderer.color(color.r, color.g, color.b, color.a);
-				renderer.vertex(x + cx, y + cy, z);
-				float temp = cx;
-				float temp2 = cy;
-				cx = cos * cx - sin * cy;
-				cy = sin * temp + cos * cy;
-				renderer.color(color.r, color.g, color.b, color.a);
-				renderer.vertex(x + cx, y + cy, z);
-				renderer.color(color.r, color.g, color.b, color.a);
-				renderer.vertex(x + temp, y + temp2, z);
-				renderer.color(color.r, color.g, color.b, color.a);
-				renderer.vertex(x + cx, y + cy, z);
-				renderer.color(color.r, color.g, color.b, color.a);
-				renderer.vertex(x, y, z + height);
-			}
-			// Ensure the last segment is identical to the first.
-			renderer.color(color.r, color.g, color.b, color.a);
-			renderer.vertex(x, y, z);
-			renderer.color(color.r, color.g, color.b, color.a);
-			renderer.vertex(x + cx, y + cy, z);
-		}
-		cx = radius;
-		cy = 0;
-		renderer.color(color.r, color.g, color.b, color.a);
-		renderer.vertex(x + cx, y + cy, z);
-	}
-
-	/** @see #polygon(float[], int, int) */
-	public void polygon (float[] vertices) {
-		polygon(vertices, 0, vertices.length);
-	}
-
-	/** Draws a polygon in the x/y plane. The vertices must contain at least 3 points (6 floats x,y). The {@link ShapeType} passed
-	 * to begin has to be {@link ShapeType#Line}.
-	 * @param vertices */
-	public void polygon (float[] vertices, int offset, int count) {
-		if (currType != ShapeType.Line) throw new GdxRuntimeException("Must call begin(ShapeType.Line)");
-		if (count < 6) throw new IllegalArgumentException("Polygons must contain at least 3 points.");
-		if (count % 2 != 0) throw new IllegalArgumentException("Polygons must have a pair number of vertices.");
-
-		checkDirty();
-		checkFlush(count);
-
-		float firstX = vertices[0];
-		float firstY = vertices[1];
-
-		for (int i = offset, n = offset + count; i < n; i += 2) {
-			float x1 = vertices[i];
-			float y1 = vertices[i + 1];
-
-			float x2;
-			float y2;
-
-			if (i + 2 >= count) {
-				x2 = firstX;
-				y2 = firstY;
-			} else {
-				x2 = vertices[i + 2];
-				y2 = vertices[i + 3];
-			}
-
-			renderer.color(color.r, color.g, color.b, color.a);
-			renderer.vertex(x1, y1, 0);
-			renderer.color(color.r, color.g, color.b, color.a);
-			renderer.vertex(x2, y2, 0);
-		}
-	}
-
-	/** @see #polyline(float[], int, int) */
-	public void polyline (float[] vertices) {
-		polyline(vertices, 0, vertices.length);
-	}
-
-	/** Draws a polyline in the x/y plane. The vertices must contain at least 2 points (4 floats x,y). The {@link ShapeType} passed
-	 * to begin has to be {@link ShapeType#Line}.
-	 * @param vertices */
-	public void polyline (float[] vertices, int offset, int count) {
-		if (currType != ShapeType.Line) throw new GdxRuntimeException("Must call begin(ShapeType.Line)");
-		if (count < 4) throw new IllegalArgumentException("Polylines must contain at least 2 points.");
-		if (count % 2 != 0) throw new IllegalArgumentException("Polylines must have a pair number of vertices.");
-
-		checkDirty();
-		checkFlush(count);
-
-		for (int i = offset, n = offset + count - 2; i < n; i += 2) {
-			float x1 = vertices[i];
-			float y1 = vertices[i + 1];
-
-			float x2;
-			float y2;
-
-			x2 = vertices[i + 2];
-			y2 = vertices[i + 3];
-
-			renderer.color(color.r, color.g, color.b, color.a);
-			renderer.vertex(x1, y1, 0);
-			renderer.color(color.r, color.g, color.b, color.a);
-			renderer.vertex(x2, y2, 0);
-		}
-	}
-
-	private void checkDirty () {
-		if (!matrixDirty) return;
-		ShapeType type = currType;
-		end();
-		begin(type);
-	}
-
-	private void checkFlush (int newVertices) {
-		if (renderer.getMaxVertices() - renderer.getNumVertices() >= newVertices) return;
-		ShapeType type = currType;
-		end();
-		begin(type);
-	}
-
-	/** Finishes the batch of shapes and ensures they get rendered. */
-	public void end () {
-		renderer.end();
-		currType = null;
-	}
-
-	public void flush () {
-		ShapeType type = currType;
-		end();
-		begin(type);
-	}
-
-	/** Returns the current {@link ShapeType} used */
-	public ShapeType getCurrentType () {
-		return currType;
-	}
-
-	public void dispose () {
-		renderer.dispose();
-	}
-}
+/*******************************************************************************
+ * Copyright 2011 See AUTHORS file.
+ * 
+ * Licensed under the Apache License, Version 2.0 (the "License");
+ * you may not use this file except in compliance with the License.
+ * You may obtain a copy of the License at
+ * 
+ *   http://www.apache.org/licenses/LICENSE-2.0
+ * 
+ * Unless required by applicable law or agreed to in writing, software
+ * distributed under the License is distributed on an "AS IS" BASIS,
+ * WITHOUT WARRANTIES OR CONDITIONS OF ANY KIND, either express or implied.
+ * See the License for the specific language governing permissions and
+ * limitations under the License.
+ ******************************************************************************/
+
+package com.badlogic.gdx.graphics.glutils;
+
+import com.badlogic.gdx.Gdx;
+import com.badlogic.gdx.graphics.Camera;
+import com.badlogic.gdx.graphics.Color;
+import com.badlogic.gdx.graphics.GL10;
+import com.badlogic.gdx.graphics.glutils.ShapeRenderer.ShapeType;
+import com.badlogic.gdx.math.MathUtils;
+import com.badlogic.gdx.math.Matrix4;
+import com.badlogic.gdx.utils.GdxRuntimeException;
+
+/** Renders points, lines, rectangles, filled rectangles and boxes.</p>
+ * 
+ * This class works with OpenGL ES 1.x and 2.0. In its base configuration a 2D orthographic projection with the origin in the
+ * lower left corner is used. Units are given in screen pixels.</p>
+ * 
+ * To change the projection properties use the {@link #setProjectionMatrix(Matrix4)} method. Usually the {@link Camera#combined}
+ * matrix is set via this method. If the screen orientation or resolution changes, the projection matrix might have to be adapted
+ * as well.</p>
+ * 
+ * Shapes are rendered in batches to increase performance. The standard use-pattern looks as follows:
+ * 
+ * <pre>
+ * {@code
+ * camera.update();
+ * shapeRenderer.setProjectionMatrix(camera.combined);
+ * 
+ * shapeRenderer.begin(ShapeType.Line);
+ * shapeRenderer.color(1, 1, 0, 1);
+ * shapeRenderer.line(x, y, x2, y2);
+ * shapeRenderer.rect(x, y, width, height);
+ * shapeRenderer.circle(x, y, radius);
+ * shapeRenderer.end();
+ * 
+ * shapeRenderer.begin(ShapeType.Filled);
+ * shapeRenderer.color(0, 1, 0, 1);
+ * shapeRenderer.rect(x, y, width, height);
+ * shapeRenderer.circle(x, y, radius);
+ * shapeRenderer.end();
+ * }
+ * </pre>
+ * 
+ * The class has a second matrix called the transformation matrix which is used to rotate, scale and translate shapes in a more
+ * flexible manner. This mechanism works much like matrix operations in OpenGL ES 1.x. The following example shows how to rotate a
+ * rectangle around its center using the z-axis as the rotation axis and placing it's center at (20, 12, 2):
+ * 
+ * <pre>
+ * shapeRenderer.begin(ShapeType.Line);
+ * shapeRenderer.identity();
+ * shapeRenderer.translate(20, 12, 2);
+ * shapeRenderer.rotate(0, 0, 1, 90);
+ * shapeRenderer.rect(-width / 2, -height / 2, width, height);
+ * shapeRenderer.end();
+ * </pre>
+ * 
+ * Matrix operations all use postmultiplication and work just like glTranslate, glScale and glRotate. The last transformation
+ * specified will be the first that is applied to a shape (rotate then translate in the above example).
+ * 
+ * The projection and transformation matrices are a state of the ShapeRenderer, just like the color and will be applied to all
+ * shapes until they are changed.
+ * 
+ * @author mzechner, stbachmann */
+public class ShapeRenderer {
+	/** Shape types to be used with {@link #begin(ShapeType)}.
+	 * @author mzechner, stbachmann */
+	public enum ShapeType {
+		Point(GL10.GL_POINTS), Line(GL10.GL_LINES), Filled(GL10.GL_TRIANGLES);
+
+		private final int glType;
+
+		ShapeType (int glType) {
+			this.glType = glType;
+		}
+
+		public int getGlType () {
+			return glType;
+		}
+	}
+
+	ImmediateModeRenderer renderer;
+	boolean matrixDirty = false;
+	Matrix4 projView = new Matrix4();
+	Matrix4 transform = new Matrix4();
+	Matrix4 combined = new Matrix4();
+	Matrix4 tmp = new Matrix4();
+	Color color = new Color(1, 1, 1, 1);
+	ShapeType currType = null;
+
+	public ShapeRenderer () {
+		this(5000);
+	}
+
+	public ShapeRenderer (int maxVertices) {
+		if (Gdx.graphics.isGL20Available())
+			renderer = new ImmediateModeRenderer20(maxVertices, false, true, 0);
+		else
+			renderer = new ImmediateModeRenderer10(maxVertices);
+		projView.setToOrtho2D(0, 0, Gdx.graphics.getWidth(), Gdx.graphics.getHeight());
+		matrixDirty = true;
+	}
+
+	/** Sets the {@link Color} to be used by shapes.
+	 * @param color */
+	public void setColor (Color color) {
+		this.color.set(color);
+	}
+
+	/** Sets the {@link Color} to be used by shapes.
+	 * @param r
+	 * @param g
+	 * @param b
+	 * @param a */
+	public void setColor (float r, float g, float b, float a) {
+		this.color.set(r, g, b, a);
+	}
+
+	/** Sets the projection matrix to be used for rendering. Usually this will be set to {@link Camera#combined}.
+	 * @param matrix */
+	public void setProjectionMatrix (Matrix4 matrix) {
+		projView.set(matrix);
+		matrixDirty = true;
+	}
+
+	public Matrix4 getProjectionMatrix () {
+		return projView;
+	}
+
+	public void setTransformMatrix (Matrix4 matrix) {
+		transform.set(matrix);
+		matrixDirty = true;
+	}
+
+	public Matrix4 getTransformMatrix () {
+		return transform;
+	}
+
+	/** Sets the transformation matrix to identity. */
+	public void identity () {
+		transform.idt();
+		matrixDirty = true;
+	}
+
+	/** Multiplies the current transformation matrix by a translation matrix.
+	 * @param x
+	 * @param y
+	 * @param z */
+	public void translate (float x, float y, float z) {
+		transform.translate(x, y, z);
+		matrixDirty = true;
+	}
+
+	/** Multiplies the current transformation matrix by a rotation matrix.
+	 * @param angle angle in degrees
+	 * @param axisX
+	 * @param axisY
+	 * @param axisZ */
+	public void rotate (float axisX, float axisY, float axisZ, float angle) {
+		transform.rotate(axisX, axisY, axisZ, angle);
+		matrixDirty = true;
+	}
+
+	/** Multiplies the current transformation matrix by a scale matrix.
+	 * @param scaleX
+	 * @param scaleY
+	 * @param scaleZ */
+	public void scale (float scaleX, float scaleY, float scaleZ) {
+		transform.scale(scaleX, scaleY, scaleZ);
+		matrixDirty = true;
+	}
+
+	/** Starts a new batch of shapes. All shapes within the batch have to have the type specified. E.g. if {@link ShapeType#Point}
+	 * is specified, only call #point().
+	 * 
+	 * The call to this method must be paired with a call to {@link #end()}.
+	 * 
+	 * In case OpenGL ES 1.x is used, the projection and modelview matrix will be modified.
+	 * 
+	 * @param type the {@link ShapeType}. */
+	public void begin (ShapeType type) {
+		if (currType != null) throw new GdxRuntimeException("Call end() before beginning a new shape batch");
+		currType = type;
+		if (matrixDirty) {
+			combined.set(projView);
+			Matrix4.mul(combined.val, transform.val);
+			matrixDirty = false;
+		}
+		renderer.begin(combined, currType.getGlType());
+	}
+
+	/** Draws a point. The {@link ShapeType} passed to begin has to be {@link ShapeType#Point}.
+	 * @param x
+	 * @param y
+	 * @param z */
+	public void point (float x, float y, float z) {
+		if (currType != ShapeType.Point) throw new GdxRuntimeException("Must call begin(ShapeType.Point)");
+		checkDirty();
+		checkFlush(1);
+		renderer.color(color.r, color.g, color.b, color.a);
+		renderer.vertex(x, y, z);
+	}
+
+	/** Draws a line. The {@link ShapeType} passed to begin has to be {@link ShapeType#Line}.
+	 * @param x
+	 * @param y
+	 * @param z
+	 * @param x2
+	 * @param y2
+	 * @param z2 */
+	public void line (float x, float y, float z, float x2, float y2, float z2) {
+		if (currType != ShapeType.Line) throw new GdxRuntimeException("Must call begin(ShapeType.Line)");
+		checkDirty();
+		checkFlush(2);
+		renderer.color(color.r, color.g, color.b, color.a);
+		renderer.vertex(x, y, z);
+		renderer.color(color.r, color.g, color.b, color.a);
+		renderer.vertex(x2, y2, z2);
+	}
+
+	/** Draws a line in the x/y plane. The {@link ShapeType} passed to begin has to be {@link ShapeType#Line}.
+	 * @param x
+	 * @param y
+	 * @param x2
+	 * @param y2 */
+	public void line (float x, float y, float x2, float y2) {
+		if (currType != ShapeType.Line) throw new GdxRuntimeException("Must call begin(ShapeType.Line)");
+		checkDirty();
+		checkFlush(2);
+		renderer.color(color.r, color.g, color.b, color.a);
+		renderer.vertex(x, y, 0);
+		renderer.color(color.r, color.g, color.b, color.a);
+		renderer.vertex(x2, y2, 0);
+	}
+	
+	/** Draws a line in the x/y plane. The {@link ShapeType} passed to begin has to be {@link ShapeType#Line}. The line
+	 * is drawn with 2 colors interpolated between start & end point.
+	 * @param x
+	 * @param y
+	 * @param x2
+	 * @param y2 
+	 * @param c1 Color at start of the line 
+	 * @param c2 Color at end of the line */
+	public void line(float x, float y, float x2, float y2, Color c1, Color c2){
+		if (currType != ShapeType.Line) throw new GdxRuntimeException("Must call begin(ShapeType.Line)");
+		checkDirty();
+		checkFlush(2);
+		renderer.color(c1.r, c1.g, c1.b, c1.a);
+		renderer.vertex(x, y, 0);
+		renderer.color(c2.r, c2.g, c2.b, c2.a);
+		renderer.vertex(x2, y2, 0);
+	}
+	
+	public void curve(float x1, float y1, float cx1, float cy1, float cx2, float cy2, float x2, float y2, int segments){
+		if (currType != ShapeType.Line) throw new GdxRuntimeException("Must call begin(ShapeType.Line)");
+		checkDirty();
+		checkFlush(segments * 2 + 2);
+
+		// Algorithm from: http://www.antigrain.com/research/bezier_interpolation/index.html#PAGE_BEZIER_INTERPOLATION
+		float subdiv_step = 1f / segments;
+		float subdiv_step2 = subdiv_step * subdiv_step;
+		float subdiv_step3 = subdiv_step * subdiv_step * subdiv_step;
+
+		float pre1 = 3 * subdiv_step;
+		float pre2 = 3 * subdiv_step2;
+		float pre4 = 6 * subdiv_step2;
+		float pre5 = 6 * subdiv_step3;
+
+		float tmp1x = x1 - cx1 * 2 + cx2;
+		float tmp1y = y1 - cy1 * 2 + cy2;
+
+		float tmp2x = (cx1 - cx2) * 3 - x1 + x2;
+		float tmp2y = (cy1 - cy2) * 3 - y1 + y2;
+
+		float fx = x1;
+		float fy = y1;
+
+		float dfx = (cx1 - x1) * pre1 + tmp1x * pre2 + tmp2x * subdiv_step3;
+		float dfy = (cy1 - y1) * pre1 + tmp1y * pre2 + tmp2y * subdiv_step3;
+
+		float ddfx = tmp1x * pre4 + tmp2x * pre5;
+		float ddfy = tmp1y * pre4 + tmp2y * pre5;
+
+		float dddfx = tmp2x * pre5;
+		float dddfy = tmp2y * pre5;
+
+		while (segments-- > 0) {
+			renderer.color(color.r, color.g, color.b, color.a);
+			renderer.vertex(fx, fy, 0);
+			fx += dfx;
+			fy += dfy;
+			dfx += ddfx;
+			dfy += ddfy;
+			ddfx += dddfx;
+			ddfy += dddfy;
+			renderer.color(color.r, color.g, color.b, color.a);
+			renderer.vertex(fx, fy, 0);
+		}
+		renderer.color(color.r, color.g, color.b, color.a);
+		renderer.vertex(fx, fy, 0);
+		renderer.color(color.r, color.g, color.b, color.a);
+		renderer.vertex(x2, y2, 0);
+	}
+
+	public void triangle (float x1, float y1, float x2, float y2, float x3, float y3) {
+		if (currType != ShapeType.Filled && currType != ShapeType.Line)
+			throw new GdxRuntimeException("Must call begin(ShapeType.Filled) or begin(ShapeType.Line)");
+		checkDirty();
+		checkFlush(6);
+		if (currType == ShapeType.Line) {
+			renderer.color(color.r, color.g, color.b, color.a);
+			renderer.vertex(x1, y1, 0);
+			renderer.color(color.r, color.g, color.b, color.a);
+			renderer.vertex(x2, y2, 0);
+
+			renderer.color(color.r, color.g, color.b, color.a);
+			renderer.vertex(x2, y2, 0);
+			renderer.color(color.r, color.g, color.b, color.a);
+			renderer.vertex(x3, y3, 0);
+
+			renderer.color(color.r, color.g, color.b, color.a);
+			renderer.vertex(x3, y3, 0);
+			renderer.color(color.r, color.g, color.b, color.a);
+			renderer.vertex(x1, y1, 0);
+		} else {
+			renderer.color(color.r, color.g, color.b, color.a);
+			renderer.vertex(x1, y1, 0);
+			renderer.color(color.r, color.g, color.b, color.a);
+			renderer.vertex(x2, y2, 0);
+			renderer.color(color.r, color.g, color.b, color.a);
+			renderer.vertex(x3, y3, 0);
+		}
+	}
+
+	/** Draws a rectangle in the x/y plane. The x and y coordinate specify the bottom left corner of the rectangle. The
+	 * {@link ShapeType} passed to begin has to be {@link ShapeType#Filled} or {@link ShapeType#Line}.
+	 * @param x
+	 * @param y
+	 * @param width
+	 * @param height */
+	public void rect (float x, float y, float width, float height) {
+		if (currType != ShapeType.Filled && currType != ShapeType.Line)
+			throw new GdxRuntimeException("Must call begin(ShapeType.Filled) or begin(ShapeType.Line)");
+
+		checkDirty();
+		checkFlush(8);
+
+		if (currType == ShapeType.Line) {
+			renderer.color(color.r, color.g, color.b, color.a);
+			renderer.vertex(x, y, 0);
+			renderer.color(color.r, color.g, color.b, color.a);
+			renderer.vertex(x + width, y, 0);
+
+			renderer.color(color.r, color.g, color.b, color.a);
+			renderer.vertex(x + width, y, 0);
+			renderer.color(color.r, color.g, color.b, color.a);
+			renderer.vertex(x + width, y + height, 0);
+
+			renderer.color(color.r, color.g, color.b, color.a);
+			renderer.vertex(x + width, y + height, 0);
+			renderer.color(color.r, color.g, color.b, color.a);
+			renderer.vertex(x, y + height, 0);
+
+			renderer.color(color.r, color.g, color.b, color.a);
+			renderer.vertex(x, y + height, 0);
+			renderer.color(color.r, color.g, color.b, color.a);
+			renderer.vertex(x, y, 0);
+		} else {
+			renderer.color(color.r, color.g, color.b, color.a);
+			renderer.vertex(x, y, 0);
+			renderer.color(color.r, color.g, color.b, color.a);
+			renderer.vertex(x + width, y, 0);
+			renderer.color(color.r, color.g, color.b, color.a);
+			renderer.vertex(x + width, y + height, 0);
+
+			renderer.color(color.r, color.g, color.b, color.a);
+			renderer.vertex(x + width, y + height, 0);
+			renderer.color(color.r, color.g, color.b, color.a);
+			renderer.vertex(x, y + height, 0);
+			renderer.color(color.r, color.g, color.b, color.a);
+			renderer.vertex(x, y, 0);
+		}
+	}
+
+	/** Draws a rectangle in the x/y plane. The x and y coordinate specify the bottom left corner of the rectangle. The
+	 * {@link ShapeType} passed to begin has to be {@link ShapeType#Filled} or {@link ShapeType#Line}.
+	 * @param x
+	 * @param y
+	 * @param width
+	 * @param height
+	 * @param col1 The color at (x, y)
+	 * @param col2 The color at (x + width, y)
+	 * @param col3 The color at (x + width, y + height)
+	 * @param col4 The color at (x, y + height) */
+	public void rect (float x, float y, float width, float height, Color col1, Color col2, Color col3, Color col4) {
+		if (currType != ShapeType.Filled && currType != ShapeType.Line)
+			throw new GdxRuntimeException("Must call begin(ShapeType.Filled) or begin(ShapeType.Line)");
+
+		checkDirty();
+		checkFlush(8);
+
+		if (currType == ShapeType.Line) {
+			renderer.color(col1.r, col1.g, col1.b, col1.a);
+			renderer.vertex(x, y, 0);
+			renderer.color(col2.r, col2.g, col2.b, col2.a);
+			renderer.vertex(x + width, y, 0);
+
+			renderer.color(col2.r, col2.g, col2.b, col2.a);
+			renderer.vertex(x + width, y, 0);
+			renderer.color(col3.r, col3.g, col3.b, col3.a);
+			renderer.vertex(x + width, y + height, 0);
+
+			renderer.color(col3.r, col3.g, col3.b, col3.a);
+			renderer.vertex(x + width, y + height, 0);
+			renderer.color(col4.r, col4.g, col4.b, col4.a);
+			renderer.vertex(x, y + height, 0);
+
+			renderer.color(col4.r, col4.g, col4.b, col4.a);
+			renderer.vertex(x, y + height, 0);
+			renderer.color(col1.r, col1.g, col1.b, col1.a);
+			renderer.vertex(x, y, 0);
+		} else {
+			renderer.color(col1.r, col1.g, col1.b, col1.a);
+			renderer.vertex(x, y, 0);
+			renderer.color(col2.r, col2.g, col2.b, col2.a);
+			renderer.vertex(x + width, y, 0);
+			renderer.color(col3.r, col3.g, col3.b, col3.a);
+			renderer.vertex(x + width, y + height, 0);
+
+			renderer.color(col3.r, col3.g, col3.b, col3.a);
+			renderer.vertex(x + width, y + height, 0);
+			renderer.color(col4.r, col4.g, col4.b, col4.a);
+			renderer.vertex(x, y + height, 0);
+			renderer.color(col1.r, col1.g, col1.b, col1.a);
+			renderer.vertex(x, y, 0);
+		}
+	}
+
+	/** Draws a box. The x, y and z coordinate specify the bottom left front corner of the rectangle. The {@link ShapeType} passed
+	 * to begin has to be {@link ShapeType#Line}.
+	 * @param x
+	 * @param y
+	 * @param width
+	 * @param height */
+	public void box (float x, float y, float z, float width, float height, float depth) {
+		if (currType != ShapeType.Line) throw new GdxRuntimeException("Must call begin(ShapeType.Line)");
+
+		checkDirty();
+		checkFlush(16);
+
+		depth = -depth;
+
+		renderer.color(color.r, color.g, color.b, color.a);
+		renderer.vertex(x, y, z);
+		renderer.color(color.r, color.g, color.b, color.a);
+		renderer.vertex(x + width, y, z);
+
+		renderer.color(color.r, color.g, color.b, color.a);
+		renderer.vertex(x + width, y, z);
+		renderer.color(color.r, color.g, color.b, color.a);
+		renderer.vertex(x + width, y, z + depth);
+
+		renderer.color(color.r, color.g, color.b, color.a);
+		renderer.vertex(x + width, y, z + depth);
+		renderer.color(color.r, color.g, color.b, color.a);
+		renderer.vertex(x, y, z + depth);
+
+		renderer.color(color.r, color.g, color.b, color.a);
+		renderer.vertex(x, y, z + depth);
+		renderer.color(color.r, color.g, color.b, color.a);
+		renderer.vertex(x, y, z);
+
+		renderer.color(color.r, color.g, color.b, color.a);
+		renderer.vertex(x, y, z);
+		renderer.color(color.r, color.g, color.b, color.a);
+		renderer.vertex(x, y + height, z);
+
+		renderer.color(color.r, color.g, color.b, color.a);
+		renderer.vertex(x, y + height, z);
+		renderer.color(color.r, color.g, color.b, color.a);
+		renderer.vertex(x + width, y + height, z);
+
+		renderer.color(color.r, color.g, color.b, color.a);
+		renderer.vertex(x + width, y + height, z);
+		renderer.color(color.r, color.g, color.b, color.a);
+		renderer.vertex(x + width, y + height, z + depth);
+
+		renderer.color(color.r, color.g, color.b, color.a);
+		renderer.vertex(x + width, y + height, z + depth);
+		renderer.color(color.r, color.g, color.b, color.a);
+		renderer.vertex(x, y + height, z + depth);
+
+		renderer.color(color.r, color.g, color.b, color.a);
+		renderer.vertex(x, y + height, z + depth);
+		renderer.color(color.r, color.g, color.b, color.a);
+		renderer.vertex(x, y + height, z);
+
+		renderer.color(color.r, color.g, color.b, color.a);
+		renderer.vertex(x + width, y, z);
+		renderer.color(color.r, color.g, color.b, color.a);
+		renderer.vertex(x + width, y + height, z);
+
+		renderer.color(color.r, color.g, color.b, color.a);
+		renderer.vertex(x + width, y, z + depth);
+		renderer.color(color.r, color.g, color.b, color.a);
+		renderer.vertex(x + width, y + height, z + depth);
+
+		renderer.color(color.r, color.g, color.b, color.a);
+		renderer.vertex(x, y, z + depth);
+		renderer.color(color.r, color.g, color.b, color.a);
+		renderer.vertex(x, y + height, z + depth);
+	}
+
+	/** Draws two crossed lines. */
+	public void x (float x, float y, float radius) {
+		if (currType != ShapeType.Line) throw new GdxRuntimeException("Must call begin(ShapeType.Line)");
+		line(x - radius, y - radius, x + radius, y + radius);
+		line(x - radius, y + radius, x + radius, y - radius);
+	}
+
+	/** Calls {@link #circle(float, float, float, int)} by estimating the number of segments needed for a smooth circle. */
+	public void circle (float x, float y, float radius) {
+		circle(x, y, radius, (int)(6 * (float)Math.cbrt(radius)));
+	}
+
+	public void circle (float x, float y, float radius, int segments) {
+		if (segments <= 0) throw new IllegalArgumentException("segments must be >= 0.");
+		if (currType != ShapeType.Filled && currType != ShapeType.Line)
+			throw new GdxRuntimeException("Must call begin(ShapeType.Filled) or begin(ShapeType.Line)");
+		checkDirty();
+		checkFlush(segments * 2 + 2);
+
+		float angle = 2 * 3.1415926f / segments;
+		float cos = MathUtils.cos(angle);
+		float sin = MathUtils.sin(angle);
+		float cx = radius, cy = 0;
+		if (currType == ShapeType.Line) {
+			for (int i = 0; i < segments; i++) {
+				renderer.color(color.r, color.g, color.b, color.a);
+				renderer.vertex(x + cx, y + cy, 0);
+				float temp = cx;
+				cx = cos * cx - sin * cy;
+				cy = sin * temp + cos * cy;
+				renderer.color(color.r, color.g, color.b, color.a);
+				renderer.vertex(x + cx, y + cy, 0);
+			}
+			// Ensure the last segment is identical to the first.
+			renderer.color(color.r, color.g, color.b, color.a);
+			renderer.vertex(x + cx, y + cy, 0);
+		} else {
+			segments--;
+			for (int i = 0; i < segments; i++) {
+				renderer.color(color.r, color.g, color.b, color.a);
+				renderer.vertex(x, y, 0);
+				renderer.color(color.r, color.g, color.b, color.a);
+				renderer.vertex(x + cx, y + cy, 0);
+				float temp = cx;
+				cx = cos * cx - sin * cy;
+				cy = sin * temp + cos * cy;
+				renderer.color(color.r, color.g, color.b, color.a);
+				renderer.vertex(x + cx, y + cy, 0);
+			}
+			// Ensure the last segment is identical to the first.
+			renderer.color(color.r, color.g, color.b, color.a);
+			renderer.vertex(x, y, 0);
+			renderer.color(color.r, color.g, color.b, color.a);
+			renderer.vertex(x + cx, y + cy, 0);
+		}
+
+		float temp = cx;
+		cx = radius;
+		cy = 0;
+		renderer.color(color.r, color.g, color.b, color.a);
+		renderer.vertex(x + cx, y + cy, 0);
+	}
+
+	/** Calls {@link #ellipse(float, float, float, float, int)} by estimating the number of segments needed for a smooth ellipse. */
+	public void ellipse (float x, float y, float width, float height) {
+		ellipse(x, y, width, height, (int)(12 * (float)Math.cbrt(Math.max(width * 0.5f, height * 0.5f))));
+	}
+
+	public void ellipse (float x, float y, float width, float height, int segments) {
+		if (segments <= 0) throw new IllegalArgumentException("segments must be >= 0.");
+		if (currType != ShapeType.Filled && currType != ShapeType.Line)
+			throw new GdxRuntimeException("Must call begin(ShapeType.Filled) or begin(ShapeType.Line)");
+		checkDirty();
+		checkFlush(segments * 2 + 2);
+
+		float angle = 2 * 3.1415926f / segments;
+
+		float cx = x + width / 2, cy = y + height / 2;
+		if (currType == ShapeType.Line) {
+			for (int i = 0; i < segments; i++) {
+				renderer.color(color.r, color.g, color.b, color.a);
+				renderer.vertex(cx + (width * 0.5f * MathUtils.cos(i * angle)), cy + (height * 0.5f * MathUtils.sin(i * angle)), 0);
+
+				renderer.color(color.r, color.g, color.b, color.a);
+				renderer.vertex(cx + (width * 0.5f * MathUtils.cos((i + 1) * angle)),
+					cy + (height * 0.5f * MathUtils.sin((i + 1) * angle)), 0);
+			}
+		} else {
+			for (int i = 0; i < segments; i++) {
+				renderer.color(color.r, color.g, color.b, color.a);
+				renderer.vertex(cx + (width * 0.5f * MathUtils.cos(i * angle)), cy + (height * 0.5f * MathUtils.sin(i * angle)), 0);
+
+				renderer.color(color.r, color.g, color.b, color.a);
+				renderer.vertex(cx, cy, 0);
+
+				renderer.color(color.r, color.g, color.b, color.a);
+				renderer.vertex(cx + (width * 0.5f * MathUtils.cos((i + 1) * angle)),
+					cy + (height * 0.5f * MathUtils.sin((i + 1) * angle)), 0);
+			}
+		}
+	}
+
+	/** Calls {@link #cone(float, float, float, float, float, int)} by estimating the number of segments needed for a smooth
+	 * circular base. */
+	public void cone (float x, float y, float z, float radius, float height) {
+		cone(x, y, z, radius, height, (int)(4 * (float)Math.sqrt(radius)));
+	}
+
+	public void cone (float x, float y, float z, float radius, float height, int segments) {
+		if (segments <= 0) throw new IllegalArgumentException("segments must be >= 0.");
+		if (currType != ShapeType.Filled && currType != ShapeType.Line)
+			throw new GdxRuntimeException("Must call begin(ShapeType.Filled) or begin(ShapeType.Line)");
+		checkDirty();
+		checkFlush(segments * 4 + 2);
+		float angle = 2 * 3.1415926f / segments;
+		float cos = MathUtils.cos(angle);
+		float sin = MathUtils.sin(angle);
+		float cx = radius, cy = 0;
+		if (currType == ShapeType.Line) {
+			for (int i = 0; i < segments; i++) {
+				renderer.color(color.r, color.g, color.b, color.a);
+				renderer.vertex(x + cx, y + cy, z);
+				renderer.color(color.r, color.g, color.b, color.a);
+				renderer.vertex(x, y, z + height);
+				renderer.color(color.r, color.g, color.b, color.a);
+				renderer.vertex(x + cx, y + cy, z);
+				float temp = cx;
+				cx = cos * cx - sin * cy;
+				cy = sin * temp + cos * cy;
+				renderer.color(color.r, color.g, color.b, color.a);
+				renderer.vertex(x + cx, y + cy, z);
+			}
+			// Ensure the last segment is identical to the first.
+			renderer.color(color.r, color.g, color.b, color.a);
+			renderer.vertex(x + cx, y + cy, z);
+		} else {
+			segments--;
+			for (int i = 0; i < segments; i++) {
+				renderer.color(color.r, color.g, color.b, color.a);
+				renderer.vertex(x, y, z);
+				renderer.color(color.r, color.g, color.b, color.a);
+				renderer.vertex(x + cx, y + cy, z);
+				float temp = cx;
+				float temp2 = cy;
+				cx = cos * cx - sin * cy;
+				cy = sin * temp + cos * cy;
+				renderer.color(color.r, color.g, color.b, color.a);
+				renderer.vertex(x + cx, y + cy, z);
+				renderer.color(color.r, color.g, color.b, color.a);
+				renderer.vertex(x + temp, y + temp2, z);
+				renderer.color(color.r, color.g, color.b, color.a);
+				renderer.vertex(x + cx, y + cy, z);
+				renderer.color(color.r, color.g, color.b, color.a);
+				renderer.vertex(x, y, z + height);
+			}
+			// Ensure the last segment is identical to the first.
+			renderer.color(color.r, color.g, color.b, color.a);
+			renderer.vertex(x, y, z);
+			renderer.color(color.r, color.g, color.b, color.a);
+			renderer.vertex(x + cx, y + cy, z);
+		}
+		cx = radius;
+		cy = 0;
+		renderer.color(color.r, color.g, color.b, color.a);
+		renderer.vertex(x + cx, y + cy, z);
+	}
+
+	/** @see #polygon(float[], int, int) */
+	public void polygon (float[] vertices) {
+		polygon(vertices, 0, vertices.length);
+	}
+
+	/** Draws a polygon in the x/y plane. The vertices must contain at least 3 points (6 floats x,y). The {@link ShapeType} passed
+	 * to begin has to be {@link ShapeType#Line}.
+	 * @param vertices */
+	public void polygon (float[] vertices, int offset, int count) {
+		if (currType != ShapeType.Line) throw new GdxRuntimeException("Must call begin(ShapeType.Line)");
+		if (count < 6) throw new IllegalArgumentException("Polygons must contain at least 3 points.");
+		if (count % 2 != 0) throw new IllegalArgumentException("Polygons must have a pair number of vertices.");
+
+		checkDirty();
+		checkFlush(count);
+
+		float firstX = vertices[0];
+		float firstY = vertices[1];
+
+		for (int i = offset, n = offset + count; i < n; i += 2) {
+			float x1 = vertices[i];
+			float y1 = vertices[i + 1];
+
+			float x2;
+			float y2;
+
+			if (i + 2 >= count) {
+				x2 = firstX;
+				y2 = firstY;
+			} else {
+				x2 = vertices[i + 2];
+				y2 = vertices[i + 3];
+			}
+
+			renderer.color(color.r, color.g, color.b, color.a);
+			renderer.vertex(x1, y1, 0);
+			renderer.color(color.r, color.g, color.b, color.a);
+			renderer.vertex(x2, y2, 0);
+		}
+	}
+
+	/** @see #polyline(float[], int, int) */
+	public void polyline (float[] vertices) {
+		polyline(vertices, 0, vertices.length);
+	}
+
+	/** Draws a polyline in the x/y plane. The vertices must contain at least 2 points (4 floats x,y). The {@link ShapeType} passed
+	 * to begin has to be {@link ShapeType#Line}.
+	 * @param vertices */
+	public void polyline (float[] vertices, int offset, int count) {
+		if (currType != ShapeType.Line) throw new GdxRuntimeException("Must call begin(ShapeType.Line)");
+		if (count < 4) throw new IllegalArgumentException("Polylines must contain at least 2 points.");
+		if (count % 2 != 0) throw new IllegalArgumentException("Polylines must have a pair number of vertices.");
+
+		checkDirty();
+		checkFlush(count);
+
+		for (int i = offset, n = offset + count - 2; i < n; i += 2) {
+			float x1 = vertices[i];
+			float y1 = vertices[i + 1];
+
+			float x2;
+			float y2;
+
+			x2 = vertices[i + 2];
+			y2 = vertices[i + 3];
+
+			renderer.color(color.r, color.g, color.b, color.a);
+			renderer.vertex(x1, y1, 0);
+			renderer.color(color.r, color.g, color.b, color.a);
+			renderer.vertex(x2, y2, 0);
+		}
+	}
+
+	private void checkDirty () {
+		if (!matrixDirty) return;
+		ShapeType type = currType;
+		end();
+		begin(type);
+	}
+
+	private void checkFlush (int newVertices) {
+		if (renderer.getMaxVertices() - renderer.getNumVertices() >= newVertices) return;
+		ShapeType type = currType;
+		end();
+		begin(type);
+	}
+
+	/** Finishes the batch of shapes and ensures they get rendered. */
+	public void end () {
+		renderer.end();
+		currType = null;
+	}
+
+	public void flush () {
+		ShapeType type = currType;
+		end();
+		begin(type);
+	}
+
+	/** Returns the current {@link ShapeType} used */
+	public ShapeType getCurrentType () {
+		return currType;
+	}
+
+	public void dispose () {
+		renderer.dispose();
+	}
+}