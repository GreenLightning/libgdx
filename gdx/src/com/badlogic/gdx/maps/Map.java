--- conflicted
+++ resolved
@@ -1,10 +1,9 @@
 package com.badlogic.gdx.maps;
 
-<<<<<<< HEAD
+import com.badlogic.gdx.assets.AssetManager;
+import com.badlogic.gdx.graphics.Texture;
 import com.badlogic.gdx.utils.Disposable;
 
-public class Map implements Disposable {
-=======
 /**
  * @brief Generic map
  * 
@@ -25,9 +24,7 @@
  * <li> MapProperties
  * </ul>
  */
-public class Map {
->>>>>>> 3b489d4b
-	
+public class Map implements Disposable {
 	private MapLayers layers = new MapLayers();
 	private MapProperties properties = new MapProperties();
 	
@@ -52,6 +49,11 @@
 		
 	}
 
+	/**
+	 * Disposes all resources like {@link Texture} instances that
+	 * the map owns. Not necessary if the Map was loaded via
+	 * an {@link AssetManager}
+	 */
 	@Override
 	public void dispose () {
 	}
